--- conflicted
+++ resolved
@@ -54,7 +54,6 @@
 # Using filter as a logical OR
 # https://stackoverflow.com/questions/7656425/makefile-ifeq-logical-or
 use_system_ffi =
-cross_compiling_to_mac_aarch64 =
 ifneq (,$(filter $(ARCH),aarch64 arm64))
 	test_compilers_engines += cranelift-jit
 	ifneq (, $(findstring llvm,$(compilers)))
@@ -63,7 +62,6 @@
 	# if we are in macos arm64, we use the system libffi for the capi
 	ifeq ($(UNAME_S), Darwin)
 		use_system_ffi = yes
-		cross_compiling_to_mac_aarch64 = yes
 	endif
 endif
 
@@ -106,10 +104,10 @@
 	cargo bench $(compiler_features)
 
 build-wasmer:
-	cargo build --release --manifest-path lib/cli/Cargo.toml $(compiler_features)
+	cargo build --release --manifest-path lib/cli/Cargo.toml $(compiler_features) --bin wasmer
 
 build-wasmer-debug:
-	cargo build --manifest-path lib/cli/Cargo.toml $(compiler_features)
+	cargo build --manifest-path lib/cli/Cargo.toml $(compiler_features) --bin wasmer
 
 # For best results ensure the release profile looks like the following
 # in Cargo.toml:
@@ -124,15 +122,8 @@
 # codegen-units = 1
 # rpath = false
 build-wasmer-headless-minimal:
-<<<<<<< HEAD
-	RUSTFLAGS="-C panic=abort" xargo build -v --target $(HOST_TARGET) --release --manifest-path=lib/cli/Cargo.toml --no-default-features --features headless-minimal ;\
-	strip target/$(HOST_TARGET)/release/wasmer
-=======
-	HOST_TARGET=$$(rustup show | grep 'Default host: ' | cut -d':' -f2 | tr -d ' ') ;\
-  echo $$HOST_TARGET ;\
-	RUSTFLAGS="-C panic=abort" xargo build -v --target $$HOST_TARGET --release --manifest-path=lib/cli/Cargo.toml --no-default-features --features headless-minimal ;\
-	strip target/$$HOST_TARGET/release/wasmer
->>>>>>> ecc15b5c
+	RUSTFLAGS="-C panic=abort" xargo build -v --target $(HOST_TARGET) --release --manifest-path=lib/cli/Cargo.toml --no-default-features --features headless --bin wasmer-headless
+	strip target/$(HOST_TARGET)/release/wasmer-headless
 
 WAPM_VERSION = master # v0.5.0
 get-wapm:
@@ -337,16 +328,9 @@
 endif
 
 package-minimal-headless-wasmer:
-ifdef cross_compiling_to_mac_aarch64
-	if [ -f "target/aarch64-apple-darwin/release/wasmer" ]; then \
-		cp target/aarch64-apple-darwin/release/wasmer package/bin/wasmer-headless ;\
+	if [ -f "target/$(HOST_TARGET)/release/wasmer-headless" ]; then \
+		cp target/$(HOST_TARGET)/release/wasmer-headless package/bin ;\
 	fi
-else
-	HOST_TARGET=$$(rustup show | grep 'Default host: ' | cut -d':' -f2 | tr -d ' ') ;\
-	if [ -f "target/$$HOST_TARGET/release/wasmer" ]; then \
-		cp target/$$HOST_TARGET/release/wasmer package/bin/wasmer-headless ;\
-	fi
-endif
 
 package-wasmer:
 	mkdir -p "package/bin"
