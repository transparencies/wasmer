// The Wasmer C/C++ header file compatible with the [`wasm-c-api`]
// standard API, as `wasm.h` (included here).
//
// This file is automatically generated by `lib/c-api/build.rs` of the
// [`wasmer-c-api`] Rust crate.
//
// # Stability
//
// The [`wasm-c-api`] standard API is a _living_ standard. There is no
// commitment for stability yet. We (Wasmer) will try our best to keep
// backward compatibility as much as possible. Nonetheless, some
// necessary API aren't yet standardized, and as such, we provide a
// custom API, e.g. `wasi_*` types and functions.
//
// The documentation makes it clear whether a function is unstable.
// 
// When a type or a function will be deprecated, it will be marked as
// such with the appropriated compiler warning, and will be removed at
// the next release round.
//
// # Documentation
//
// At the time of writing, the [`wasm-c-api`] standard has no
// documentation. This file also does not include inline
// documentation. However, we have made (and we continue to make) an
// important effort to document everything. [See the documentation
// online][documentation]. Please refer to this page for the real
// canonical documentation. It also contains numerous examples.
//
// To generate the documentation locally, run `cargo doc --open` from
// within the [`wasmer-c-api`] Rust crate.
//
// [`wasm-c-api`]: https://github.com/WebAssembly/wasm-c-api
// [`wasmer-c-api`]: https://github.com/wasmerio/wasmer/tree/master/lib/c-api
// [documentation]: https://wasmerio.github.io/wasmer/crates/wasmer_c_api/

#if !defined(WASMER_WASM_H_PRELUDE)

#define WASMER_WASM_H_PRELUDE

// Define the `ARCH_X86_X64` constant.
#if defined(MSVC) && defined(_M_AMD64)
#  define ARCH_X86_64
#elif (defined(GCC) || defined(__GNUC__) || defined(__clang__)) && defined(__x86_64__)
#  define ARCH_X86_64
#endif

// Compatibility with non-Clang compilers.
#if !defined(__has_attribute)
#  define __has_attribute(x) 0
#endif

// Compatibility with non-Clang compilers.
#if !defined(__has_declspec_attribute)
#  define __has_declspec_attribute(x) 0
#endif

// Define the `DEPRECATED` macro.
#if defined(GCC) || defined(__GNUC__) || __has_attribute(deprecated)
#  define DEPRECATED(message) __attribute__((deprecated(message)))
#elif defined(MSVC) || __has_declspec_attribute(deprecated)
#  define DEPRECATED(message) __declspec(deprecated(message))
#endif

// The `jit` feature has been enabled for this build.
#define WASMER_JIT_ENABLED

// The `compiler` feature has been enabled for this build.
#define WASMER_COMPILER_ENABLED

// The `wasi` feature has been enabled for this build.
#define WASMER_WASI_ENABLED

// This file corresponds to the following Wasmer version.
#define WASMER_VERSION "1.0.1"
#define WASMER_VERSION_MAJOR 1
#define WASMER_VERSION_MINOR 0
#define WASMER_VERSION_PATCH 1
#define WASMER_VERSION_PRE ""

#endif // WASMER_WASM_H_PRELUDE


//
// OK, here we go. The code below is automatically generated.
//


#ifndef WASMER_WASM_H
#define WASMER_WASM_H

#include <stdarg.h>
#include <stdbool.h>
#include <stdint.h>
#include <stdlib.h>
#include "wasm.h"

#if defined(WASMER_WASI_ENABLED)
typedef enum {
#if defined(WASMER_WASI_ENABLED)
  INVALID_VERSION = -1,
#endif
#if defined(WASMER_WASI_ENABLED)
  LATEST = 0,
#endif
#if defined(WASMER_WASI_ENABLED)
  SNAPSHOT0 = 1,
#endif
#if defined(WASMER_WASI_ENABLED)
  SNAPSHOT1 = 2,
#endif
} wasi_version_t;
#endif

#if defined(WASMER_COMPILER_ENABLED)
typedef enum {
  CRANELIFT = 0,
  LLVM = 1,
  SINGLEPASS = 2,
} wasmer_compiler_t;
#endif

typedef enum {
  JIT = 0,
  NATIVE = 1,
  OBJECT_FILE = 2,
} wasmer_engine_t;

#if defined(WASMER_WASI_ENABLED)
typedef struct wasi_config_t wasi_config_t;
#endif

#if defined(WASMER_WASI_ENABLED)
typedef struct wasi_env_t wasi_env_t;
#endif

/**
 * Unstable non-standard Wasmer-specific API to represent a set of
 * CPU features.
 *
 * CPU features are identified by their stringified names. The
 * reference is the GCC options:
 *
 * * <https://gcc.gnu.org/onlinedocs/gcc/x86-Options.html>,
 * * <https://gcc.gnu.org/onlinedocs/gcc/ARM-Options.html>,
 * * <https://gcc.gnu.org/onlinedocs/gcc/AArch64-Options.html>.
 *
 * At the time of writing this documentation (it might be outdated in
 * the future), the supported features are the following:
 *
 * * `sse2`,
 * * `sse3`,
 * * `ssse3`,
 * * `sse4.1`,
 * * `sse4.2`,
 * * `popcnt`,
 * * `avx`,
 * * `bmi`,
 * * `bmi2`,
 * * `avx2`,
 * * `avx512dq`,
 * * `avx512vl`,
 * * `lzcnt`.
 *
 * # Example
 *
 * ```rust
 * # use inline_c::assert_c;
 * # fn main() {
 * #    (assert_c! {
 * # #include "tests/wasmer_wasm.h"
 * #
 * int main() {
 *     // Create a new CPU feature set.
 *     wasm_cpu_features_t* cpu_features = wasm_cpu_features_new();
 *
 *     // Create a new feature name, here `sse2`, and add it to the set.
 *     {
 *         wasm_name_t cpu_feature_name;
 *         wasm_name_new_from_string(&cpu_feature_name, "sse2");
 *
 *         wasm_cpu_features_add(cpu_features, &cpu_feature_name);
 *
 *         wasm_name_delete(&cpu_feature_name);
 *     }
 *
 *     wasm_cpu_features_delete(cpu_features);
 *
 *     return 0;
 * }
 * #    })
 * #    .success();
 * # }
 * ```
 */
typedef struct wasm_cpu_features_t wasm_cpu_features_t;

/**
 * Unstable non-standard Wasmer-specific API to represent a triple +
 * CPU features pair.
 *
 * # Example
 *
 * See the module's documentation.
 */
typedef struct wasm_target_t wasm_target_t;

/**
 * Unstable non-standard Wasmer-specific API to represent a target
 * “triple”.
 *
 * Historically such things had three fields, though they have added
 * additional fields over time.
 *
 * # Example
 *
 * ```rust
 * # use inline_c::assert_c;
 * # fn main() {
 * #    (assert_c! {
 * # #include "tests/wasmer_wasm.h"
 * #
 * int main() {
 *     wasm_name_t triple_name;
 *     wasm_name_new_from_string(&triple_name, "x86_64-apple-darwin");
 *
 *     wasm_triple_t* triple = wasm_triple_new(&triple_name);
 *     assert(triple);
 *
 *     wasm_triple_delete(triple);
 *     wasm_name_delete(&triple_name);
 *
 *     return 0;
 * }
 * #    })
 * #    .success();
 * # }
 * ```
 *
 * See also [`wasm_triple_new_from_host`].
 */
typedef struct wasm_triple_t wasm_triple_t;

#ifdef __cplusplus
extern "C" {
#endif // __cplusplus

#if defined(WASMER_WASI_ENABLED)
void wasi_config_arg(wasi_config_t *config, const char *arg);
#endif

#if defined(WASMER_WASI_ENABLED)
void wasi_config_capture_stderr(wasi_config_t *config);
#endif

#if defined(WASMER_WASI_ENABLED)
void wasi_config_capture_stdout(wasi_config_t *config);
#endif

#if defined(WASMER_WASI_ENABLED)
void wasi_config_env(wasi_config_t *config, const char *key, const char *value);
#endif

#if defined(WASMER_WASI_ENABLED)
void wasi_config_inherit_stderr(wasi_config_t *config);
#endif

#if defined(WASMER_WASI_ENABLED)
void wasi_config_inherit_stdin(wasi_config_t *config);
#endif

#if defined(WASMER_WASI_ENABLED)
void wasi_config_inherit_stdout(wasi_config_t *config);
#endif

#if defined(WASMER_WASI_ENABLED)
bool wasi_config_mapdir(wasi_config_t *config, const char *alias, const char *dir);
#endif

#if defined(WASMER_WASI_ENABLED)
wasi_config_t *wasi_config_new(const char *program_name);
#endif

#if defined(WASMER_WASI_ENABLED)
bool wasi_config_preopen_dir(wasi_config_t *config, const char *dir);
#endif

#if defined(WASMER_WASI_ENABLED)
void wasi_env_delete(wasi_env_t *_state);
#endif

#if defined(WASMER_WASI_ENABLED)
wasi_env_t *wasi_env_new(wasi_config_t *config);
#endif

#if defined(WASMER_WASI_ENABLED)
intptr_t wasi_env_read_stderr(wasi_env_t *env, char *buffer, uintptr_t buffer_len);
#endif

#if defined(WASMER_WASI_ENABLED)
intptr_t wasi_env_read_stdout(wasi_env_t *env, char *buffer, uintptr_t buffer_len);
#endif

#if defined(WASMER_WASI_ENABLED)
DEPRECATED("This function is no longer necessary. You may safely remove all calls to it and everything will continue to work.")
bool wasi_env_set_instance(wasi_env_t *_env,
                           const wasm_instance_t *_instance);
#endif

#if defined(WASMER_WASI_ENABLED)
DEPRECATED("This function is no longer necessary. You may safely remove all calls to it and everything will continue to work.")
void wasi_env_set_memory(wasi_env_t *_env,
                         const wasm_memory_t *_memory);
#endif

#if defined(WASMER_WASI_ENABLED)
bool wasi_get_imports(const wasm_store_t *store,
                      const wasm_module_t *module,
                      const wasi_env_t *wasi_env,
                      wasm_extern_vec_t *imports);
#endif

#if defined(WASMER_WASI_ENABLED)
wasm_func_t *wasi_get_start_function(wasm_instance_t *instance);
#endif

#if defined(WASMER_WASI_ENABLED)
wasi_version_t wasi_get_wasi_version(const wasm_module_t *module);
#endif

#if defined(WASMER_COMPILER_ENABLED)
void wasm_config_set_compiler(wasm_config_t *config, wasmer_compiler_t compiler);
#endif

void wasm_config_set_engine(wasm_config_t *config, wasmer_engine_t engine);

<<<<<<< HEAD
/**
 * Unstable non-standard Wasmer-specific API to update the
 * configuration to specify a particular target for the engine.
 *
 * # Example
 *
 * ```rust
 * # use inline_c::assert_c;
 * # fn main() {
 * #    (assert_c! {
 * # #include "tests/wasmer_wasm.h"
 * #
 * int main() {
 *     // Create the configuration.
 *     wasm_config_t* config = wasm_config_new();
 *
 *     // Set the target.
 *     {
 *         wasm_triple_t* triple = wasm_triple_new_from_host();
 *         wasm_cpu_features_t* cpu_features = wasm_cpu_features_new();
 *         wasm_target_t* target = wasm_target_new(triple, cpu_features);
 *
 *         wasm_config_set_target(config, target);
 *     }
 *
 *     // Create the engine.
 *     wasm_engine_t* engine = wasm_engine_new_with_config(config);
 *
 *     // Check we have an engine!
 *     assert(engine);
 *
 *     // Free everything.
 *     wasm_engine_delete(engine);
 *
 *     return 0;
 * }
 * #    })
 * #    .success();
 * # }
 * ```
 */
void wasm_config_set_target(wasm_config_t *config, wasm_target_t *target);

/**
 * Add a new CPU feature into the set represented by
 * [`wasm_cpu_features_t`].
 *
 * # Example
 *
 * See [`wasm_cpu_features_t`].
 */
bool wasm_cpu_features_add(wasm_cpu_features_t *cpu_features, const wasm_name_t *feature);

/**
 * Delete a [`wasm_cpu_features_t`].
 *
 * # Example
 *
 * See [`wasm_cpu_features_t`].
 */
void wasm_cpu_features_delete(wasm_cpu_features_t *_cpu_features);

/**
 * Create a new [`wasm_cpu_features_t`].
 *
 * # Example
 *
 * See [`wasm_cpu_features_t`].
 */
wasm_cpu_features_t *wasm_cpu_features_new(void);

/**
 * Unstable non-standard Wasmer-specific API to get the module's
 * name, otherwise `out->size` is set to `0` and `out->data` to
 * `NULL`.
 *
 * # Example
 *
 * ```rust
 * # use inline_c::assert_c;
 * # fn main() {
 * #    (assert_c! {
 * # #include "tests/wasmer_wasm.h"
 * #
 * int main() {
 *     // Create the engine and the store.
 *     wasm_engine_t* engine = wasm_engine_new();
 *     wasm_store_t* store = wasm_store_new(engine);
 *
 *     // Create a WebAssembly module from a WAT definition.
 *     wasm_byte_vec_t wat;
 *     wasmer_byte_vec_new_from_string(&wat, "(module $moduleName)");
 *     //                                             ^~~~~~~~~~~ that's the name!
 *     wasm_byte_vec_t wasm;
 *     wat2wasm(&wat, &wasm);
 *
 *     // Create the module.
 *     wasm_module_t* module = wasm_module_new(store, &wasm);
 *
 *     // Read the module's name.
 *     wasm_name_t name;
 *     wasm_module_name(module, &name);
 *
 *     // It works!
 *     wasmer_assert_name(&name, "moduleName");
 *
 *     // Free everything.
 *     wasm_byte_vec_delete(&name);
 *     wasm_module_delete(module);
 *     wasm_byte_vec_delete(&wasm);
 *     wasm_byte_vec_delete(&wat);
 *     wasm_store_delete(store);
 *     wasm_engine_delete(engine);
 *
 *     return 0;
 * }
 * #    })
 * #    .success();
 * # }
 * ```
 */
=======
>>>>>>> c4c7b2bb
void wasm_module_name(const wasm_module_t *module, wasm_name_t *out);

bool wasm_module_set_name(wasm_module_t *module, const wasm_name_t *name);

<<<<<<< HEAD
/**
 * Delete a [`wasm_target_t`].
 *
 * # Example
 *
 * See the module's documentation.
 */
void wasm_target_delete(wasm_target_t *_target);

/**
 * Creates a new [`wasm_target_t`].
 *
 * It takes ownership of `triple` and `cpu_features`.
 *
 * # Example
 *
 * See the module's documentation.
 */
wasm_target_t *wasm_target_new(wasm_triple_t *triple, wasm_cpu_features_t *cpu_features);

/**
 * Delete a [`wasm_triple_t`].
 *
 * # Example
 *
 * See [`wasm_triple_t`].
 */
void wasm_triple_delete(wasm_triple_t *_triple);

/**
 * Create a new [`wasm_triple_t`] based on a triple string.
 *
 * # Example
 *
 * See [`wasm_triple_t`] or [`wasm_triple_new_from_host`].
 */
wasm_triple_t *wasm_triple_new(const wasm_name_t *triple);

/**
 * Create the [`wasm_triple_t`] for the current host.
 *
 * # Example
 *
 * ```rust
 * # use inline_c::assert_c;
 * # fn main() {
 * #    (assert_c! {
 * # #include "tests/wasmer_wasm.h"
 * #
 * int main() {
 *     wasm_triple_t* triple = wasm_triple_new_from_host();
 *     assert(triple);
 *
 *     wasm_triple_delete(triple);
 *
 *     return 0;
 * }
 * #    })
 * #    .success();
 * # }
 * ```
 *
 * See also [`wasm_triple_new`].
 */
wasm_triple_t *wasm_triple_new_from_host(void);

/**
 * Gets the length in bytes of the last error if any, zero otherwise.
 *
 * This can be used to dynamically allocate a buffer with the correct number of
 * bytes needed to store a message.
 *
 * # Example
 *
 * See this module's documentation to get a complete example.
 */
=======
>>>>>>> c4c7b2bb
int wasmer_last_error_length(void);

int wasmer_last_error_message(char *buffer, int length);

const char *wasmer_version(void);

uint8_t wasmer_version_major(void);

uint8_t wasmer_version_minor(void);

uint8_t wasmer_version_patch(void);

const char *wasmer_version_pre(void);

void wat2wasm(const wasm_byte_vec_t *wat, wasm_byte_vec_t *out);

#ifdef __cplusplus
} // extern "C"
#endif // __cplusplus

#endif /* WASMER_WASM_H */<|MERGE_RESOLUTION|>--- conflicted
+++ resolved
@@ -134,111 +134,10 @@
 typedef struct wasi_env_t wasi_env_t;
 #endif
 
-/**
- * Unstable non-standard Wasmer-specific API to represent a set of
- * CPU features.
- *
- * CPU features are identified by their stringified names. The
- * reference is the GCC options:
- *
- * * <https://gcc.gnu.org/onlinedocs/gcc/x86-Options.html>,
- * * <https://gcc.gnu.org/onlinedocs/gcc/ARM-Options.html>,
- * * <https://gcc.gnu.org/onlinedocs/gcc/AArch64-Options.html>.
- *
- * At the time of writing this documentation (it might be outdated in
- * the future), the supported features are the following:
- *
- * * `sse2`,
- * * `sse3`,
- * * `ssse3`,
- * * `sse4.1`,
- * * `sse4.2`,
- * * `popcnt`,
- * * `avx`,
- * * `bmi`,
- * * `bmi2`,
- * * `avx2`,
- * * `avx512dq`,
- * * `avx512vl`,
- * * `lzcnt`.
- *
- * # Example
- *
- * ```rust
- * # use inline_c::assert_c;
- * # fn main() {
- * #    (assert_c! {
- * # #include "tests/wasmer_wasm.h"
- * #
- * int main() {
- *     // Create a new CPU feature set.
- *     wasm_cpu_features_t* cpu_features = wasm_cpu_features_new();
- *
- *     // Create a new feature name, here `sse2`, and add it to the set.
- *     {
- *         wasm_name_t cpu_feature_name;
- *         wasm_name_new_from_string(&cpu_feature_name, "sse2");
- *
- *         wasm_cpu_features_add(cpu_features, &cpu_feature_name);
- *
- *         wasm_name_delete(&cpu_feature_name);
- *     }
- *
- *     wasm_cpu_features_delete(cpu_features);
- *
- *     return 0;
- * }
- * #    })
- * #    .success();
- * # }
- * ```
- */
 typedef struct wasm_cpu_features_t wasm_cpu_features_t;
 
-/**
- * Unstable non-standard Wasmer-specific API to represent a triple +
- * CPU features pair.
- *
- * # Example
- *
- * See the module's documentation.
- */
 typedef struct wasm_target_t wasm_target_t;
 
-/**
- * Unstable non-standard Wasmer-specific API to represent a target
- * “triple”.
- *
- * Historically such things had three fields, though they have added
- * additional fields over time.
- *
- * # Example
- *
- * ```rust
- * # use inline_c::assert_c;
- * # fn main() {
- * #    (assert_c! {
- * # #include "tests/wasmer_wasm.h"
- * #
- * int main() {
- *     wasm_name_t triple_name;
- *     wasm_name_new_from_string(&triple_name, "x86_64-apple-darwin");
- *
- *     wasm_triple_t* triple = wasm_triple_new(&triple_name);
- *     assert(triple);
- *
- *     wasm_triple_delete(triple);
- *     wasm_name_delete(&triple_name);
- *
- *     return 0;
- * }
- * #    })
- * #    .success();
- * # }
- * ```
- *
- * See also [`wasm_triple_new_from_host`].
- */
 typedef struct wasm_triple_t wasm_triple_t;
 
 #ifdef __cplusplus
@@ -334,213 +233,28 @@
 
 void wasm_config_set_engine(wasm_config_t *config, wasmer_engine_t engine);
 
-<<<<<<< HEAD
-/**
- * Unstable non-standard Wasmer-specific API to update the
- * configuration to specify a particular target for the engine.
- *
- * # Example
- *
- * ```rust
- * # use inline_c::assert_c;
- * # fn main() {
- * #    (assert_c! {
- * # #include "tests/wasmer_wasm.h"
- * #
- * int main() {
- *     // Create the configuration.
- *     wasm_config_t* config = wasm_config_new();
- *
- *     // Set the target.
- *     {
- *         wasm_triple_t* triple = wasm_triple_new_from_host();
- *         wasm_cpu_features_t* cpu_features = wasm_cpu_features_new();
- *         wasm_target_t* target = wasm_target_new(triple, cpu_features);
- *
- *         wasm_config_set_target(config, target);
- *     }
- *
- *     // Create the engine.
- *     wasm_engine_t* engine = wasm_engine_new_with_config(config);
- *
- *     // Check we have an engine!
- *     assert(engine);
- *
- *     // Free everything.
- *     wasm_engine_delete(engine);
- *
- *     return 0;
- * }
- * #    })
- * #    .success();
- * # }
- * ```
- */
 void wasm_config_set_target(wasm_config_t *config, wasm_target_t *target);
 
-/**
- * Add a new CPU feature into the set represented by
- * [`wasm_cpu_features_t`].
- *
- * # Example
- *
- * See [`wasm_cpu_features_t`].
- */
 bool wasm_cpu_features_add(wasm_cpu_features_t *cpu_features, const wasm_name_t *feature);
 
-/**
- * Delete a [`wasm_cpu_features_t`].
- *
- * # Example
- *
- * See [`wasm_cpu_features_t`].
- */
 void wasm_cpu_features_delete(wasm_cpu_features_t *_cpu_features);
 
-/**
- * Create a new [`wasm_cpu_features_t`].
- *
- * # Example
- *
- * See [`wasm_cpu_features_t`].
- */
 wasm_cpu_features_t *wasm_cpu_features_new(void);
 
-/**
- * Unstable non-standard Wasmer-specific API to get the module's
- * name, otherwise `out->size` is set to `0` and `out->data` to
- * `NULL`.
- *
- * # Example
- *
- * ```rust
- * # use inline_c::assert_c;
- * # fn main() {
- * #    (assert_c! {
- * # #include "tests/wasmer_wasm.h"
- * #
- * int main() {
- *     // Create the engine and the store.
- *     wasm_engine_t* engine = wasm_engine_new();
- *     wasm_store_t* store = wasm_store_new(engine);
- *
- *     // Create a WebAssembly module from a WAT definition.
- *     wasm_byte_vec_t wat;
- *     wasmer_byte_vec_new_from_string(&wat, "(module $moduleName)");
- *     //                                             ^~~~~~~~~~~ that's the name!
- *     wasm_byte_vec_t wasm;
- *     wat2wasm(&wat, &wasm);
- *
- *     // Create the module.
- *     wasm_module_t* module = wasm_module_new(store, &wasm);
- *
- *     // Read the module's name.
- *     wasm_name_t name;
- *     wasm_module_name(module, &name);
- *
- *     // It works!
- *     wasmer_assert_name(&name, "moduleName");
- *
- *     // Free everything.
- *     wasm_byte_vec_delete(&name);
- *     wasm_module_delete(module);
- *     wasm_byte_vec_delete(&wasm);
- *     wasm_byte_vec_delete(&wat);
- *     wasm_store_delete(store);
- *     wasm_engine_delete(engine);
- *
- *     return 0;
- * }
- * #    })
- * #    .success();
- * # }
- * ```
- */
-=======
->>>>>>> c4c7b2bb
 void wasm_module_name(const wasm_module_t *module, wasm_name_t *out);
 
 bool wasm_module_set_name(wasm_module_t *module, const wasm_name_t *name);
 
-<<<<<<< HEAD
-/**
- * Delete a [`wasm_target_t`].
- *
- * # Example
- *
- * See the module's documentation.
- */
 void wasm_target_delete(wasm_target_t *_target);
 
-/**
- * Creates a new [`wasm_target_t`].
- *
- * It takes ownership of `triple` and `cpu_features`.
- *
- * # Example
- *
- * See the module's documentation.
- */
 wasm_target_t *wasm_target_new(wasm_triple_t *triple, wasm_cpu_features_t *cpu_features);
 
-/**
- * Delete a [`wasm_triple_t`].
- *
- * # Example
- *
- * See [`wasm_triple_t`].
- */
 void wasm_triple_delete(wasm_triple_t *_triple);
 
-/**
- * Create a new [`wasm_triple_t`] based on a triple string.
- *
- * # Example
- *
- * See [`wasm_triple_t`] or [`wasm_triple_new_from_host`].
- */
 wasm_triple_t *wasm_triple_new(const wasm_name_t *triple);
 
-/**
- * Create the [`wasm_triple_t`] for the current host.
- *
- * # Example
- *
- * ```rust
- * # use inline_c::assert_c;
- * # fn main() {
- * #    (assert_c! {
- * # #include "tests/wasmer_wasm.h"
- * #
- * int main() {
- *     wasm_triple_t* triple = wasm_triple_new_from_host();
- *     assert(triple);
- *
- *     wasm_triple_delete(triple);
- *
- *     return 0;
- * }
- * #    })
- * #    .success();
- * # }
- * ```
- *
- * See also [`wasm_triple_new`].
- */
 wasm_triple_t *wasm_triple_new_from_host(void);
 
-/**
- * Gets the length in bytes of the last error if any, zero otherwise.
- *
- * This can be used to dynamically allocate a buffer with the correct number of
- * bytes needed to store a message.
- *
- * # Example
- *
- * See this module's documentation to get a complete example.
- */
-=======
->>>>>>> c4c7b2bb
 int wasmer_last_error_length(void);
 
 int wasmer_last_error_message(char *buffer, int length);
