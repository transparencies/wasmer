use super::super::store::wasm_store_t;
use super::super::trap::wasm_trap_t;
use super::super::types::{wasm_functype_t, wasm_valkind_enum};
use super::super::value::{wasm_val_inner, wasm_val_t, wasm_val_vec_t};
use std::convert::TryInto;
use std::ffi::c_void;
use std::sync::Arc;
use wasmer::{Function, Instance, RuntimeError, Val};

#[derive(Debug)]
#[allow(non_camel_case_types)]
pub struct wasm_func_t {
    pub(crate) inner: Function,
    // this is how we ensure the instance stays alive
    pub(crate) instance: Option<Arc<Instance>>,
}

#[allow(non_camel_case_types)]
pub type wasm_func_callback_t = unsafe extern "C" fn(
    args: *const wasm_val_vec_t,
    results: *mut wasm_val_vec_t,
) -> *mut wasm_trap_t;

#[allow(non_camel_case_types)]
pub type wasm_func_callback_with_env_t = unsafe extern "C" fn(
    *mut c_void,
    args: *const wasm_val_vec_t,
    results: *mut wasm_val_vec_t,
) -> *mut wasm_trap_t;

#[allow(non_camel_case_types)]
pub type wasm_env_finalizer_t = unsafe extern "C" fn(*mut c_void);

#[no_mangle]
pub unsafe extern "C" fn wasm_func_new(
    store: Option<&wasm_store_t>,
    function_type: Option<&wasm_functype_t>,
    callback: Option<wasm_func_callback_t>,
) -> Option<Box<wasm_func_t>> {
    let store = store?;
    let function_type = function_type?;
    let callback = callback?;

    let func_sig = &function_type.inner().function_type;
    let num_rets = func_sig.results().len();
    let inner_callback = move |args: &[Val]| -> Result<Vec<Val>, RuntimeError> {
        let processed_args: wasm_val_vec_t = args
            .into_iter()
            .map(TryInto::try_into)
            .collect::<Result<Vec<wasm_val_t>, _>>()
            .expect("Argument conversion failed")
            .into();

        let mut results: wasm_val_vec_t = vec![
            wasm_val_t {
                kind: wasm_valkind_enum::WASM_I64 as _,
                of: wasm_val_inner { int64_t: 0 },
            };
            num_rets
        ]
        .into();

        let trap = callback(&processed_args, &mut results);

        if !trap.is_null() {
            let trap: Box<wasm_trap_t> = Box::from_raw(trap);

            return Err(trap.inner);
        }

        let processed_results = results
            .into_slice()
            .expect("Failed to convert `results` into a slice")
            .into_iter()
            .map(TryInto::try_into)
            .collect::<Result<Vec<Val>, _>>()
            .expect("Result conversion failed");

        Ok(processed_results)
    };
    let function = Function::new(&store.inner, &func_sig, inner_callback);

    Some(Box::new(wasm_func_t {
        instance: None,
        inner: function,
    }))
}

#[no_mangle]
pub unsafe extern "C" fn wasm_func_new_with_env(
    store: Option<&wasm_store_t>,
    function_type: Option<&wasm_functype_t>,
    callback: Option<wasm_func_callback_with_env_t>,
    env: *mut c_void,
    finalizer: Option<wasm_env_finalizer_t>,
) -> Option<Box<wasm_func_t>> {
    let store = store?;
    let function_type = function_type?;
    let callback = callback?;

    let func_sig = &function_type.inner().function_type;
    let num_rets = func_sig.results().len();
<<<<<<< HEAD

    #[derive(wasmer::WasmerEnv)]
    #[repr(C)]
    struct WrapperEnv {
        env: *mut c_void,
        finalizer: Option<wasm_env_finalizer_t>,
    };

    impl Drop for WrapperEnv {
        fn drop(&mut self) {
            if let Some(finalizer) = self.finalizer {
                unsafe { (finalizer)(self.env as _) }
            }
        }
    }

    let inner_callback =
        move |env: &mut WrapperEnv, args: &[Val]| -> Result<Vec<Val>, RuntimeError> {
            let processed_args: wasm_val_vec_t = args
                .into_iter()
                .map(TryInto::try_into)
                .collect::<Result<Vec<wasm_val_t>, _>>()
                .expect("Argument conversion failed")
                .into();

            let mut results: wasm_val_vec_t = vec![
                wasm_val_t {
                    kind: wasm_valkind_enum::WASM_I64 as _,
                    of: wasm_val_inner { int64_t: 0 },
                };
                num_rets
            ]
            .into();

            let trap = callback(env.env, &processed_args, &mut results);
=======
    let inner_callback = move |env: &*mut c_void, args: &[Val]| -> Result<Vec<Val>, RuntimeError> {
        let processed_args: wasm_val_vec_t = args
            .into_iter()
            .map(TryInto::try_into)
            .collect::<Result<Vec<wasm_val_t>, _>>()
            .expect("Argument conversion failed")
            .into();

        let mut results: wasm_val_vec_t = vec![
            wasm_val_t {
                kind: wasm_valkind_enum::WASM_I64 as _,
                of: wasm_val_inner { int64_t: 0 },
            };
            num_rets
        ]
        .into();
>>>>>>> 3c788dd1

        let trap = callback(*env, &processed_args, &mut results);

        if !trap.is_null() {
            let trap: Box<wasm_trap_t> = Box::from_raw(trap);

            return Err(trap.inner);
        }

        let processed_results = results
            .into_slice()
            .expect("Failed to convert `results` into a slice")
            .into_iter()
            .map(TryInto::try_into)
            .collect::<Result<Vec<Val>, _>>()
            .expect("Result conversion failed");

        Ok(processed_results)
    };

    let function = Function::new_with_env(
        &store.inner,
        &func_sig,
        WrapperEnv { env, finalizer },
        inner_callback,
    );

    Some(Box::new(wasm_func_t {
        instance: None,
        inner: function,
    }))
}

#[no_mangle]
pub unsafe extern "C" fn wasm_func_delete(_func: Option<Box<wasm_func_t>>) {}

#[no_mangle]
pub unsafe extern "C" fn wasm_func_call(
    func: Option<&wasm_func_t>,
    args: Option<&wasm_val_vec_t>,
    results: &mut wasm_val_vec_t,
) -> Option<Box<wasm_trap_t>> {
    let func = func?;
    let args = args?;

    let params = args
        .into_slice()
        .map(|slice| {
            slice
                .into_iter()
                .map(TryInto::try_into)
                .collect::<Result<Vec<Val>, _>>()
                .expect("Arguments conversion failed")
        })
        .unwrap_or_default();

    match func.inner.call(&params) {
        Ok(wasm_results) => {
            let vals = wasm_results
                .into_iter()
                .map(TryInto::try_into)
                .collect::<Result<Vec<wasm_val_t>, _>>()
                .expect("Results conversion failed");

            // `results` is an uninitialized vector. Set a new value.
            if results.is_uninitialized() {
                *results = vals.into();
            }
            // `results` is an initialized but empty vector. Fill it
            // item per item.
            else {
                let slice = results
                    .into_slice_mut()
                    .expect("`wasm_func_call`, results' size is greater than 0 but data is NULL");

                for (result, value) in slice.iter_mut().zip(vals.iter()) {
                    (*result).kind = value.kind;
                    (*result).of = value.of;
                }
            }

            None
        }
        Err(e) => Some(Box::new(e.into())),
    }
}

#[no_mangle]
pub unsafe extern "C" fn wasm_func_param_arity(func: &wasm_func_t) -> usize {
    func.inner.ty().params().len()
}

#[no_mangle]
pub unsafe extern "C" fn wasm_func_result_arity(func: &wasm_func_t) -> usize {
    func.inner.ty().results().len()
}

#[no_mangle]
pub extern "C" fn wasm_func_type(func: Option<&wasm_func_t>) -> Option<Box<wasm_functype_t>> {
    let func = func?;

    Some(Box::new(wasm_functype_t::new(func.inner.ty().clone())))
}<|MERGE_RESOLUTION|>--- conflicted
+++ resolved
@@ -100,7 +100,6 @@
 
     let func_sig = &function_type.inner().function_type;
     let num_rets = func_sig.results().len();
-<<<<<<< HEAD
 
     #[derive(wasmer::WasmerEnv)]
     #[repr(C)]
@@ -117,27 +116,7 @@
         }
     }
 
-    let inner_callback =
-        move |env: &mut WrapperEnv, args: &[Val]| -> Result<Vec<Val>, RuntimeError> {
-            let processed_args: wasm_val_vec_t = args
-                .into_iter()
-                .map(TryInto::try_into)
-                .collect::<Result<Vec<wasm_val_t>, _>>()
-                .expect("Argument conversion failed")
-                .into();
-
-            let mut results: wasm_val_vec_t = vec![
-                wasm_val_t {
-                    kind: wasm_valkind_enum::WASM_I64 as _,
-                    of: wasm_val_inner { int64_t: 0 },
-                };
-                num_rets
-            ]
-            .into();
-
-            let trap = callback(env.env, &processed_args, &mut results);
-=======
-    let inner_callback = move |env: &*mut c_void, args: &[Val]| -> Result<Vec<Val>, RuntimeError> {
+    let inner_callback = move |env: &WrapperEnv, args: &[Val]| -> Result<Vec<Val>, RuntimeError> {
         let processed_args: wasm_val_vec_t = args
             .into_iter()
             .map(TryInto::try_into)
@@ -153,9 +132,8 @@
             num_rets
         ]
         .into();
->>>>>>> 3c788dd1
-
-        let trap = callback(*env, &processed_args, &mut results);
+
+        let trap = callback(env.env, &processed_args, &mut results);
 
         if !trap.is_null() {
             let trap: Box<wasm_trap_t> = Box::from_raw(trap);
