pub(crate) mod function;
mod global;
mod memory;
mod table;

<<<<<<< HEAD
pub use self::function::{FromToNativeWasmType, Function, HostFunction, WasmTypeList};
=======
pub use self::function::{
    Function, HostFunction, WasmExternType, WasmTypeList, WithEnv, WithoutEnv,
};
>>>>>>> e1897db1
pub use self::global::Global;
pub use self::memory::Memory;
pub use self::table::Table;

use crate::exports::{ExportError, Exportable};
use crate::store::{Store, StoreObject};
use crate::ExternType;
use wasmer_runtime::Export;

#[derive(Clone)]
pub enum Extern {
    Function(Function),
    Global(Global),
    Table(Table),
    Memory(Memory),
}

impl Extern {
    pub fn ty(&self) -> ExternType {
        match self {
            Extern::Function(ft) => ExternType::Function(ft.ty().clone()),
            Extern::Memory(ft) => ExternType::Memory(*ft.ty()),
            Extern::Table(tt) => ExternType::Table(*tt.ty()),
            Extern::Global(gt) => ExternType::Global(*gt.ty()),
        }
    }

    pub(crate) fn from_export(store: &Store, export: Export) -> Extern {
        match export {
            Export::Function(f) => Extern::Function(Function::from_export(store, f)),
            Export::Memory(m) => Extern::Memory(Memory::from_export(store, m)),
            Export::Global(g) => Extern::Global(Global::from_export(store, g)),
            Export::Table(t) => Extern::Table(Table::from_export(store, t)),
        }
    }
}

impl<'a> Exportable<'a> for Extern {
    fn to_export(&self) -> Export {
        match self {
            Extern::Function(f) => f.to_export(),
            Extern::Global(g) => g.to_export(),
            Extern::Memory(m) => m.to_export(),
            Extern::Table(t) => t.to_export(),
        }
    }

    fn get_self_from_extern(_extern: &'a Extern) -> Result<&'a Self, ExportError> {
        // Since this is already an extern, we can just return it.
        Ok(_extern)
    }
}

impl StoreObject for Extern {
    fn comes_from_same_store(&self, store: &Store) -> bool {
        let my_store = match self {
            Extern::Function(f) => f.store(),
            Extern::Global(g) => g.store(),
            Extern::Memory(m) => m.store(),
            Extern::Table(t) => t.store(),
        };
        Store::same(my_store, store)
    }
}

impl From<Function> for Extern {
    fn from(r: Function) -> Self {
        Extern::Function(r)
    }
}

impl From<Global> for Extern {
    fn from(r: Global) -> Self {
        Extern::Global(r)
    }
}

impl From<Memory> for Extern {
    fn from(r: Memory) -> Self {
        Extern::Memory(r)
    }
}

impl From<Table> for Extern {
    fn from(r: Table) -> Self {
        Extern::Table(r)
    }
}<|MERGE_RESOLUTION|>--- conflicted
+++ resolved
@@ -3,13 +3,9 @@
 mod memory;
 mod table;
 
-<<<<<<< HEAD
-pub use self::function::{FromToNativeWasmType, Function, HostFunction, WasmTypeList};
-=======
 pub use self::function::{
-    Function, HostFunction, WasmExternType, WasmTypeList, WithEnv, WithoutEnv,
+    FromToNativeWasmType, Function, HostFunction, WasmTypeList, WithEnv, WithoutEnv,
 };
->>>>>>> e1897db1
 pub use self::global::Global;
 pub use self::memory::Memory;
 pub use self::table::Table;
