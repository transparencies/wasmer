--- conflicted
+++ resolved
@@ -5,15 +5,10 @@
 use more_asserts::assert_ge;
 use wasm_common::entity::{BoxedSlice, EntityRef, PrimaryMap};
 use wasm_common::{ExternType, FunctionIndex, ImportIndex, MemoryIndex, TableIndex};
-<<<<<<< HEAD
-use wasmer_runtime::{
-    Export, FunctionBodyPtr, Imports, VMFunctionBody, VMFunctionImport, VMFunctionKind,
-    VMGlobalImport, VMMemoryImport, VMTableImport,
-=======
+
 use wasmer_vm::{
-    Export, Imports, MemoryStyle, ModuleInfo, TableStyle, VMFunctionBody, VMFunctionImport,
-    VMFunctionKind, VMGlobalImport, VMMemoryImport, VMTableImport,
->>>>>>> 6816bb5a
+    Export, FunctionBodyPtr, Imports, MemoryStyle, ModuleInfo, TableStyle, VMFunctionBody,
+    VMFunctionImport, VMFunctionKind, VMGlobalImport, VMMemoryImport, VMTableImport,
 };
 
 /// Import resolver connects imports with available exported values.
@@ -109,8 +104,7 @@
 fn get_extern_from_export(_module: &ModuleInfo, export: &Export) -> ExternType {
     match export {
         Export::Function(ref f) => ExternType::Function(f.signature.clone()),
-<<<<<<< HEAD
-        Export::Table(ref t) => {
+        /*        Export::Table(ref t) => {
             let table = t.plan().table;
             ExternType::Table(table)
         }
@@ -121,12 +115,13 @@
         Export::Global(ref g) => {
             let global = g.from.ty();
             ExternType::Global(*global)
-        }
-=======
+        }*/
         Export::Table(ref t) => ExternType::Table(t.ty().clone()),
         Export::Memory(ref m) => ExternType::Memory(m.ty().clone()),
-        Export::Global(ref g) => ExternType::Global(g.global),
->>>>>>> 6816bb5a
+        Export::Global(ref g) => {
+            let global = g.from.ty();
+            ExternType::Global(*global)
+        }
     }
 }
 
@@ -137,15 +132,9 @@
 pub fn resolve_imports(
     module: &ModuleInfo,
     resolver: &dyn Resolver,
-<<<<<<< HEAD
     finished_dynamic_function_trampolines: &BoxedSlice<FunctionIndex, FunctionBodyPtr>,
-    memory_plans: &PrimaryMap<MemoryIndex, MemoryPlan>,
-    _table_plans: &PrimaryMap<TableIndex, TablePlan>,
-=======
-    finished_dynamic_function_trampolines: &BoxedSlice<FunctionIndex, *mut [VMFunctionBody]>,
     memory_styles: &PrimaryMap<MemoryIndex, MemoryStyle>,
     _table_styles: &PrimaryMap<TableIndex, TableStyle>,
->>>>>>> 6816bb5a
 ) -> Result<Imports, LinkError> {
     let mut function_imports = PrimaryMap::with_capacity(module.num_imported_funcs);
     let mut table_imports = PrimaryMap::with_capacity(module.num_imported_tables);
