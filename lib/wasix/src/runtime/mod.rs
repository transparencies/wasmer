pub mod module_cache;
pub mod package_loader;
pub mod resolver;
pub mod task_manager;

pub use self::task_manager::{SpawnMemoryType, VirtualTaskManager};
use self::{
    module_cache::{CacheError, ModuleHash},
    task_manager::InlineWaker,
};

use std::{
    fmt,
    ops::Deref,
    sync::{Arc, Mutex},
};

use derivative::Derivative;
use futures::future::BoxFuture;
use virtual_net::{DynVirtualNetworking, VirtualNetworking};
use wasmer::{Module, RuntimeError};
use wasmer_wasix_types::wasi::ExitCode;

#[cfg(feature = "journal")]
use crate::journal::DynJournal;
use crate::{
    http::{DynHttpClient, HttpClient},
    os::TtyBridge,
    runtime::{
        module_cache::{ModuleCache, ThreadLocalCache},
        package_loader::{PackageLoader, UnsupportedPackageLoader},
        resolver::{MultiSource, Source, WapmSource},
    },
    WasiTtyState,
};

#[derive(Clone)]
pub enum TaintReason {
    UnknownWasiVersion,
    NonZeroExitCode(ExitCode),
    RuntimeError(RuntimeError),
}

/// Runtime components used when running WebAssembly programs.
///
/// Think of this as the "System" in "WebAssembly Systems Interface".
#[allow(unused_variables)]
pub trait Runtime
where
    Self: fmt::Debug,
{
    /// Provides access to all the networking related functions such as sockets.
    fn networking(&self) -> &DynVirtualNetworking;

    /// Retrieve the active [`VirtualTaskManager`].
    fn task_manager(&self) -> &Arc<dyn VirtualTaskManager>;

    /// A package loader.
    fn package_loader(&self) -> Arc<dyn PackageLoader + Send + Sync> {
        Arc::new(UnsupportedPackageLoader)
    }

    /// A cache for compiled modules.
    fn module_cache(&self) -> Arc<dyn ModuleCache + Send + Sync> {
        // Return a cache that uses a thread-local variable. This isn't ideal
        // because it allows silently sharing state, possibly between runtimes.
        //
        // That said, it means people will still get *some* level of caching
        // because each cache returned by this default implementation will go
        // through the same thread-local variable.
        Arc::new(ThreadLocalCache::default())
    }

    /// The package registry.
    fn source(&self) -> Arc<dyn Source + Send + Sync>;

    /// Get a [`wasmer::Engine`] for module compilation.
    fn engine(&self) -> wasmer::Engine {
        wasmer::Engine::default()
    }

    /// Create a new [`wasmer::Store`].
    fn new_store(&self) -> wasmer::Store {
        cfg_if::cfg_if! {
            if #[cfg(feature = "sys")] {
                wasmer::Store::new(self.engine())
            } else {
                wasmer::Store::default()
            }
        }
    }

    /// Get a custom HTTP client
    fn http_client(&self) -> Option<&DynHttpClient> {
        None
    }

    /// Get access to the TTY used by the environment.
    fn tty(&self) -> Option<&(dyn TtyBridge + Send + Sync)> {
        None
    }

    /// Load a a Webassembly module, trying to use a pre-compiled version if possible.
    fn load_module<'a>(&'a self, wasm: &'a [u8]) -> BoxFuture<'a, anyhow::Result<Module>> {
        let engine = self.engine();
        let module_cache = self.module_cache();

        let task = async move { load_module(&engine, &module_cache, wasm).await };

        Box::pin(task)
    }

    /// Load a a Webassembly module, trying to use a pre-compiled version if possible.
    ///
    /// Non-async version of [`Self::load_module`].
    fn load_module_sync(&self, wasm: &[u8]) -> Result<Module, anyhow::Error> {
        InlineWaker::block_on(self.load_module(wasm))
    }

<<<<<<< HEAD
    /// Callback thats invokes whenever the instance is tainted, tainting can occur
    /// for multiple reasons however the most common is a panic within the process
    fn on_taint(&self, _reason: TaintReason) {}
=======
    /// The list of journals which will be used to restore the state of the
    /// runtime at a particular point in time
    #[cfg(feature = "journal")]
    fn journals(&self) -> &'_ Vec<Arc<DynJournal>> {
        &EMPTY_JOURNAL_LIST
    }

    /// The snapshot capturer takes and restores snapshots of the WASM process at specific
    /// points in time by reading and writing log entries
    #[cfg(feature = "journal")]
    fn active_journal(&self) -> Option<&'_ DynJournal> {
        None
    }
>>>>>>> 7084280d
}

pub type DynRuntime = dyn Runtime + Send + Sync;

#[cfg(feature = "journal")]
static EMPTY_JOURNAL_LIST: Vec<Arc<DynJournal>> = Vec::new();

/// Load a a Webassembly module, trying to use a pre-compiled version if possible.
///
// This function exists to provide a reusable baseline implementation for
// implementing [`Runtime::load_module`], so custom logic can be added on top.
#[tracing::instrument(level = "debug", skip_all)]
pub async fn load_module(
    engine: &wasmer::Engine,
    module_cache: &(dyn ModuleCache + Send + Sync),
    wasm: &[u8],
) -> Result<Module, anyhow::Error> {
    let hash = ModuleHash::hash(wasm);
    let result = module_cache.load(hash, engine).await;

    match result {
        Ok(module) => return Ok(module),
        Err(CacheError::NotFound) => {}
        Err(other) => {
            tracing::warn!(
                %hash,
                error=&other as &dyn std::error::Error,
                "Unable to load the cached module",
            );
        }
    }

    let module = Module::new(&engine, wasm)?;

    if let Err(e) = module_cache.save(hash, engine, &module).await {
        tracing::warn!(
            %hash,
            error=&e as &dyn std::error::Error,
            "Unable to cache the compiled module",
        );
    }

    Ok(module)
}

#[derive(Debug, Default)]
pub struct DefaultTty {
    state: Mutex<WasiTtyState>,
}

impl TtyBridge for DefaultTty {
    fn reset(&self) {
        let mut state = self.state.lock().unwrap();
        state.echo = false;
        state.line_buffered = false;
        state.line_feeds = false
    }

    fn tty_get(&self) -> WasiTtyState {
        let state = self.state.lock().unwrap();
        state.clone()
    }

    fn tty_set(&self, tty_state: WasiTtyState) {
        let mut state = self.state.lock().unwrap();
        *state = tty_state;
    }
}

#[derive(Clone, Derivative)]
#[derivative(Debug)]
pub struct PluggableRuntime {
    pub rt: Arc<dyn VirtualTaskManager>,
    pub networking: DynVirtualNetworking,
    pub http_client: Option<DynHttpClient>,
    pub package_loader: Arc<dyn PackageLoader + Send + Sync>,
    pub source: Arc<dyn Source + Send + Sync>,
    pub engine: Option<wasmer::Engine>,
    pub module_cache: Arc<dyn ModuleCache + Send + Sync>,
    #[derivative(Debug = "ignore")]
    pub tty: Option<Arc<dyn TtyBridge + Send + Sync>>,
    #[cfg(feature = "journal")]
    #[derivative(Debug = "ignore")]
    pub journals: Vec<Arc<DynJournal>>,
}

impl PluggableRuntime {
    pub fn new(rt: Arc<dyn VirtualTaskManager>) -> Self {
        // TODO: the cfg flags below should instead be handled by separate implementations.
        cfg_if::cfg_if! {
            if #[cfg(feature = "host-vnet")] {
                let networking = Arc::new(virtual_net::host::LocalNetworking::default());
            } else {
                let networking = Arc::new(virtual_net::UnsupportedVirtualNetworking::default());
            }
        }
        let http_client =
            crate::http::default_http_client().map(|client| Arc::new(client) as DynHttpClient);

        let loader = UnsupportedPackageLoader;

        let mut source = MultiSource::new();
        if let Some(client) = &http_client {
            source.add_source(WapmSource::new(
                WapmSource::WASMER_PROD_ENDPOINT.parse().unwrap(),
                client.clone(),
            ));
        }

        Self {
            rt,
            networking,
            http_client,
            engine: None,
            tty: None,
            source: Arc::new(source),
            package_loader: Arc::new(loader),
            module_cache: Arc::new(module_cache::in_memory()),
            #[cfg(feature = "journal")]
            journals: Vec::new(),
        }
    }

    pub fn set_networking_implementation<I>(&mut self, net: I) -> &mut Self
    where
        I: VirtualNetworking + Sync,
    {
        self.networking = Arc::new(net);
        self
    }

    pub fn set_engine(&mut self, engine: Option<wasmer::Engine>) -> &mut Self {
        self.engine = engine;
        self
    }

    pub fn set_tty(&mut self, tty: Arc<dyn TtyBridge + Send + Sync>) -> &mut Self {
        self.tty = Some(tty);
        self
    }

    pub fn set_module_cache(
        &mut self,
        module_cache: impl ModuleCache + Send + Sync + 'static,
    ) -> &mut Self {
        self.module_cache = Arc::new(module_cache);
        self
    }

    pub fn set_source(&mut self, source: impl Source + Send + Sync + 'static) -> &mut Self {
        self.source = Arc::new(source);
        self
    }

    pub fn set_package_loader(
        &mut self,
        package_loader: impl PackageLoader + Send + Sync + 'static,
    ) -> &mut Self {
        self.package_loader = Arc::new(package_loader);
        self
    }

    pub fn set_http_client(
        &mut self,
        client: impl HttpClient + Send + Sync + 'static,
    ) -> &mut Self {
        self.http_client = Some(Arc::new(client));
        self
    }

    #[cfg(feature = "journal")]
    pub fn add_journal(&mut self, journal: Arc<DynJournal>) -> &mut Self {
        self.journals.push(journal);
        self
    }
}

impl Runtime for PluggableRuntime {
    fn networking(&self) -> &DynVirtualNetworking {
        &self.networking
    }

    fn http_client(&self) -> Option<&DynHttpClient> {
        self.http_client.as_ref()
    }

    fn package_loader(&self) -> Arc<dyn PackageLoader + Send + Sync> {
        Arc::clone(&self.package_loader)
    }

    fn source(&self) -> Arc<dyn Source + Send + Sync> {
        Arc::clone(&self.source)
    }

    fn engine(&self) -> wasmer::Engine {
        if let Some(engine) = self.engine.clone() {
            engine
        } else {
            wasmer::Engine::default()
        }
    }

    fn new_store(&self) -> wasmer::Store {
        self.engine
            .clone()
            .map(wasmer::Store::new)
            .unwrap_or_default()
    }

    fn task_manager(&self) -> &Arc<dyn VirtualTaskManager> {
        &self.rt
    }

    fn tty(&self) -> Option<&(dyn TtyBridge + Send + Sync)> {
        self.tty.as_deref()
    }

    fn module_cache(&self) -> Arc<dyn ModuleCache + Send + Sync> {
        self.module_cache.clone()
    }

    #[cfg(feature = "journal")]
    fn journals(&self) -> &'_ Vec<Arc<DynJournal>> {
        &self.journals
    }

    #[cfg(feature = "journal")]
    fn active_journal(&self) -> Option<&DynJournal> {
        self.journals.iter().last().map(|a| a.as_ref())
    }
}

/// Runtime that allows for certain things to be overridden
/// such as the active journals
#[derive(Clone, Derivative)]
#[derivative(Debug)]
pub struct OverriddenRuntime {
    inner: Arc<DynRuntime>,
    task_manager: Option<Arc<dyn VirtualTaskManager>>,
    networking: Option<DynVirtualNetworking>,
    http_client: Option<DynHttpClient>,
    package_loader: Option<Arc<dyn PackageLoader + Send + Sync>>,
    source: Option<Arc<dyn Source + Send + Sync>>,
    engine: Option<wasmer::Engine>,
    module_cache: Option<Arc<dyn ModuleCache + Send + Sync>>,
    #[derivative(Debug = "ignore")]
    tty: Option<Arc<dyn TtyBridge + Send + Sync>>,
    #[cfg(feature = "journal")]
    #[derivative(Debug = "ignore")]
    journals: Option<Vec<Arc<DynJournal>>>,
}

impl OverriddenRuntime {
    pub fn new(inner: Arc<DynRuntime>) -> Self {
        Self {
            inner,
            task_manager: None,
            networking: None,
            http_client: None,
            package_loader: None,
            source: None,
            engine: None,
            module_cache: None,
            tty: None,
            #[cfg(feature = "journal")]
            journals: None,
        }
    }

    pub fn with_task_manager(mut self, task_manager: Arc<dyn VirtualTaskManager>) -> Self {
        self.task_manager.replace(task_manager);
        self
    }

    pub fn with_networking(mut self, networking: DynVirtualNetworking) -> Self {
        self.networking.replace(networking);
        self
    }

    pub fn with_http_client(mut self, http_client: DynHttpClient) -> Self {
        self.http_client.replace(http_client);
        self
    }

    pub fn with_package_loader(
        mut self,
        package_loader: Arc<dyn PackageLoader + Send + Sync>,
    ) -> Self {
        self.package_loader.replace(package_loader);
        self
    }

    pub fn with_source(mut self, source: Arc<dyn Source + Send + Sync>) -> Self {
        self.source.replace(source);
        self
    }

    pub fn with_engine(mut self, engine: wasmer::Engine) -> Self {
        self.engine.replace(engine);
        self
    }

    pub fn with_module_cache(mut self, module_cache: Arc<dyn ModuleCache + Send + Sync>) -> Self {
        self.module_cache.replace(module_cache);
        self
    }

    #[cfg(feature = "journal")]
    pub fn with_tty(mut self, tty: Arc<dyn TtyBridge + Send + Sync>) -> Self {
        self.tty.replace(tty);
        self
    }

    #[cfg(feature = "journal")]
    pub fn with_journals(mut self, journals: Vec<Arc<DynJournal>>) -> Self {
        self.journals.replace(journals);
        self
    }
}

impl Runtime for OverriddenRuntime {
    fn networking(&self) -> &DynVirtualNetworking {
        if let Some(net) = self.networking.as_ref() {
            net
        } else {
            self.inner.networking()
        }
    }

    fn task_manager(&self) -> &Arc<dyn VirtualTaskManager> {
        if let Some(rt) = self.task_manager.as_ref() {
            rt
        } else {
            self.inner.task_manager()
        }
    }

    fn source(&self) -> Arc<dyn Source + Send + Sync> {
        if let Some(source) = self.source.clone() {
            source
        } else {
            self.inner.source()
        }
    }

    fn package_loader(&self) -> Arc<dyn PackageLoader + Send + Sync> {
        if let Some(loader) = self.package_loader.clone() {
            loader
        } else {
            self.inner.package_loader()
        }
    }

    fn module_cache(&self) -> Arc<dyn ModuleCache + Send + Sync> {
        if let Some(cache) = self.module_cache.clone() {
            cache
        } else {
            self.inner.module_cache()
        }
    }

    fn engine(&self) -> wasmer::Engine {
        if let Some(engine) = self.engine.clone() {
            engine
        } else {
            self.inner.engine()
        }
    }

    fn new_store(&self) -> wasmer::Store {
        if let Some(engine) = self.engine.clone() {
            wasmer::Store::new(engine)
        } else {
            self.inner.new_store()
        }
    }

    fn http_client(&self) -> Option<&DynHttpClient> {
        if let Some(client) = self.http_client.as_ref() {
            Some(client)
        } else {
            self.inner.http_client()
        }
    }

    fn tty(&self) -> Option<&(dyn TtyBridge + Send + Sync)> {
        if let Some(tty) = self.tty.as_ref() {
            Some(tty.deref())
        } else {
            self.inner.tty()
        }
    }

    #[cfg(feature = "journal")]
    fn journals(&self) -> &'_ Vec<Arc<DynJournal>> {
        if let Some(journals) = self.journals.as_ref() {
            journals
        } else {
            self.inner.journals()
        }
    }

    #[cfg(feature = "journal")]
    fn active_journal(&self) -> Option<&'_ DynJournal> {
        if let Some(journals) = self.journals.as_ref() {
            journals.iter().last().map(|a| a.as_ref())
        } else {
            self.inner.active_journal()
        }
    }

    fn load_module<'a>(&'a self, wasm: &'a [u8]) -> BoxFuture<'a, anyhow::Result<Module>> {
        if self.engine.is_some() || self.module_cache.is_some() {
            let engine = self.engine();
            let module_cache = self.module_cache();
            let task = async move { load_module(&engine, &module_cache, wasm).await };
            Box::pin(task)
        } else {
            self.inner.load_module(wasm)
        }
    }

    fn load_module_sync(&self, wasm: &[u8]) -> Result<Module, anyhow::Error> {
        if self.engine.is_some() || self.module_cache.is_some() {
            InlineWaker::block_on(self.load_module(wasm))
        } else {
            self.inner.load_module_sync(wasm)
        }
    }
}<|MERGE_RESOLUTION|>--- conflicted
+++ resolved
@@ -117,11 +117,10 @@
         InlineWaker::block_on(self.load_module(wasm))
     }
 
-<<<<<<< HEAD
     /// Callback thats invokes whenever the instance is tainted, tainting can occur
     /// for multiple reasons however the most common is a panic within the process
     fn on_taint(&self, _reason: TaintReason) {}
-=======
+
     /// The list of journals which will be used to restore the state of the
     /// runtime at a particular point in time
     #[cfg(feature = "journal")]
@@ -135,7 +134,6 @@
     fn active_journal(&self) -> Option<&'_ DynJournal> {
         None
     }
->>>>>>> 7084280d
 }
 
 pub type DynRuntime = dyn Runtime + Send + Sync;
