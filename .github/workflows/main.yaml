name: core tests

env:
  RUST_BACKTRACE: 1

on:
  push:
    branches:
      - 'master'
      - 'staging'
      - 'trying'
    tags:
      # this is _not_ a regex, see: https://docs.github.com/en/actions/reference/workflow-syntax-for-github-actions#filter-pattern-cheat-sheet
      - '[0-9]+.[0-9]+.[0-9]+*'
jobs:
  setup:
    name: Set up
    runs-on: ubuntu-latest
    outputs:
      VERSION: ${{ steps.setup.outputs.VERSION }}
      DOING_RELEASE: ${{ steps.setup.outputs.DOING_RELEASE }}
    steps:
      - name: Set up env vars
        id: setup
        shell: bash
        run: |
          VERSION=${GITHUB_REF/refs\/tags\//}
          echo ::set-output name=VERSION::${VERSION}
          DOING_RELEASE=$(echo $VERSION | grep -c '[0-9]\+\.[0-9]\+\.[0-9]\+\(-.*\)\?' || true)
          echo ::set-output name=DOING_RELEASE::${DOING_RELEASE}
          echo $VERSION
          echo $DOING_RELEASE

  test:
    name: Test on ${{ matrix.build }}
    runs-on: ${{ matrix.os }}
    needs: setup
    strategy:
      fail-fast: false
      matrix:
        build: [linux, macos, windows, linux-arm]
        include:
          - build: linux
            os: ubuntu-latest
            rust: 1.45.2
          - build: macos
            os: macos-latest
            rust: 1.45.2
          - build: windows
            os: windows-latest
<<<<<<< HEAD
            rust: 1.45.0
          - build: linux-arm
            os: [self-hosted, linux, ARM64]
=======
>>>>>>> a2e744ab
            rust: 1.45.2
    env:
      CARGO_SCCACHE_VERSION: 0.2.13
      SCCACHE_AZURE_BLOB_CONTAINER: wasmerstoragesccacheblob
      SCCACHE_AZURE_CONNECTION_STRING: ${{ secrets.SCCACHE_AZURE_CONNECTION_STRING }}
    steps:
      - uses: actions/checkout@v2
      - name: Install Rust ${{ matrix.rust }}
        uses: actions-rs/toolchain@v1
        with:
          toolchain: ${{ matrix.rust }}
          override: true
      - name: Configure cargo data directory
        # After this point, all cargo registry and crate data is stored in
        # $GITHUB_WORKSPACE/.cargo_home. This allows us to cache only the files
        # that are needed during the build process. Additionally, this works
        # around a bug in the 'cache' action that causes directories outside of
        # the workspace dir to be saved/restored incorrectly.
        run: echo "::set-env name=CARGO_HOME::$(pwd)/.cargo_home"
      - name: Cache
        uses: actions/cache@master
        with:
          # Note: crates from the git repo always get rebuilt
          # so we cache only those subdirectories of target/{debug|release} that
          # contain the build output for crates that come from the registry.
          path: |-
            .cargo_home
            target/*/.*
            target/*/build
            target/*/deps
          key: ${{ matrix.os }}-${{ matrix.rust }}-${{ hashFiles('Cargo.lock') }}
          restore-keys: |
            ${{ matrix.os }}-${{ matrix.rust }}-
      # # Install sccache
      # - uses: actions/cache@master
      #   with:
      #     path: ${{ runner.tool_cache }}/cargo-sccache
      #     key: cargo-sccache-bin-${{ env.CARGO_SCCACHE_VERSION }}
      # - name: Install sccache
      #   run: |
      #     echo "::add-path::${{ runner.tool_cache }}/cargo-sccache/bin"
      #     cargo install sccache --version ${{ env.CARGO_SCCACHE_VERSION }} --root ${{ runner.tool_cache }}/cargo-sccache
      # - name: Start sccache
      #   run: |
      #     ${{ runner.tool_cache }}/cargo-sccache/bin/sccache --start-server
      #     ${{ runner.tool_cache }}/cargo-sccache/bin/sscache -s
      #     echo "::set-env name=RUSTC_WRAPPER::${{ runner.tool_cache }}/cargo-sccache/bin/sccache"
      - name: Install LLVM (Windows)
        if: matrix.os == 'windows-latest'
        run: choco install llvm
        # run: |
        #   curl --proto '=https' --tlsv1.2 -sSf https://github.com/llvm/llvm-project/releases/download/llvmorg-10.0.0/LLVM-10.0.0-win64.exe -L -o llvm-installer.exe
        #   7z x llvm-installer.exe -oC:/llvm-10
        #   echo ::add-path::C:/llvm-10/bin
        #   echo ::set-env name=LLVM_SYS_100_PREFIX::C:/llvm-10
        #   echo ::set-env name=LIBCLANG_PATH::C:/llvm-10/bin/libclang.dll
      - name: Install LLVM (macOS)
        if: matrix.os == 'macos-latest'
        run: |
          curl --proto '=https' --tlsv1.2 -sSf https://github.com/llvm/llvm-project/releases/download/llvmorg-10.0.0/clang+llvm-10.0.0-x86_64-apple-darwin.tar.xz -L -o llvm.tar.xz
          mkdir -p ${{ env.LLVM_DIR }}
          tar xf llvm.tar.xz --strip-components=1 -C ${{ env.LLVM_DIR }}
          echo "::add-path::${{ env.LLVM_DIR }}/bin"
          echo "::set-env name=LLVM_SYS_100_PREFIX::${{ env.LLVM_DIR }}"
        env:
          LLVM_DIR: ${{ github.workspace }}/llvm-10
      - name: Install LLVM (Linux)
        if: matrix.os == 'ubuntu-latest'
        run: |
          curl --proto '=https' --tlsv1.2 -sSf https://github.com/llvm/llvm-project/releases/download/llvmorg-10.0.0/clang+llvm-10.0.0-x86_64-linux-gnu-ubuntu-18.04.tar.xz -L -o llvm.tar.xz
          mkdir -p /opt/llvm-10
          tar xf llvm.tar.xz --strip-components=1 -C /opt/llvm-10
          echo ::add-path::/opt/llvm-10/bin
          echo ::set-env name=LLVM_SYS_100_PREFIX::/opt/llvm-10
      - name: Set up dependencies for Mac OS
        run: brew install automake
        if: matrix.os == 'macos-latest'
      - run: make test
      - name: Build and Test C API
        run: |
          make build-capi
          make test-capi-cranelift
        if: matrix.os != 'windows-latest'
      - name: Build C API on Windows
        run: make build-capi
        if: matrix.os == 'windows-latest'
      - name: Build Wasmer binary
        run: |
          make build-wasmer
      - name: Build Wapm binary
        run: |
          make build-wapm
        if: needs.setup.outputs.DOING_RELEASE == '1'
      - name: Package Wasmer
        run: |
          make package
        if: needs.setup.outputs.DOING_RELEASE == '1'
      - name: Upload Artifacts
        uses: actions/upload-artifact@v2
        if: needs.setup.outputs.DOING_RELEASE == '1'
        with:
          name: wasmer-${{ matrix.os }}
          path: dist

  release:
    needs: [setup, test]
    runs-on: ubuntu-latest
    if: needs.setup.outputs.DOING_RELEASE == '1'
    steps:
      - name: Download the Artifacts
        uses: actions/download-artifact@v2
        with:
          path: artifacts
      - name: Create Release
        id: create_release
        uses: actions/create-release@v1
        env:
          GITHUB_TOKEN: ${{ secrets.GITHUB_TOKEN }}
        with:
          tag_name: ${{ needs.setup.outputs.VERSION }}
          release_name: Release ${{ needs.setup.outputs.VERSION }}
          draft: true
          prerelease: false
      - name: Upload Release Asset Windows
        id: upload-release-asset-windows
        uses: actions/upload-release-asset@v1
        env:
          GITHUB_TOKEN: ${{ secrets.GITHUB_TOKEN }}
        with:
          upload_url: ${{ steps.create_release.outputs.upload_url }} # This pulls from the CREATE RELEASE step above, referencing it's ID to get its outputs object, which include a `upload_url`. See this blog post for more info: https://jasonet.co/posts/new-features-of-github-actions/#passing-data-to-future-steps 
          asset_path: artifacts/wasmer-windows-latest/wasmer-windows.exe
          asset_name: wasmer-windows.exe
          asset_content_type: application/vnd.microsoft.portable-executable
      - name: Upload Release Asset Linux
        id: upload-release-asset-linux
        uses: actions/upload-release-asset@v1
        env:
          GITHUB_TOKEN: ${{ secrets.GITHUB_TOKEN }}
        with:
          upload_url: ${{ steps.create_release.outputs.upload_url }}
          asset_path: artifacts/wasmer-ubuntu-latest/wasmer-linux-amd64.tar.gz
          asset_name: wasmer-linux-amd64.tar.gz
          asset_content_type: application/gzip
      - name: Upload Release Asset Mac
        id: upload-release-asset-mac
        uses: actions/upload-release-asset@v1
        env:
          GITHUB_TOKEN: ${{ secrets.GITHUB_TOKEN }}
        with:
          upload_url: ${{ steps.create_release.outputs.upload_url }}
          asset_path: artifacts/wasmer-macos-latest/wasmer-darwin-amd64.tar.gz
          asset_name: wasmer-darwin-amd64.tar.gz
          asset_content_type: application/gzip

  audit:
    name: Audit
    env:
      CARGO_AUDIT_VERSION: 0.12.0
    runs-on: ubuntu-latest
    steps:
      - uses: actions/checkout@v2
      - uses: actions/cache@master
        with:
          path: ${{ runner.tool_cache }}/cargo-audit
          key: cargo-audit-bin-${{ env.CARGO_AUDIT_VERSION }}
      - run: |
          echo "::add-path::${{ runner.tool_cache }}/cargo-audit/bin"
      - run: |
          cargo install cargo-audit --version ${{ env.CARGO_AUDIT_VERSION }} --root ${{ runner.tool_cache }}/cargo-audit
          cargo audit<|MERGE_RESOLUTION|>--- conflicted
+++ resolved
@@ -48,12 +48,9 @@
             rust: 1.45.2
           - build: windows
             os: windows-latest
-<<<<<<< HEAD
-            rust: 1.45.0
+            rust: 1.45.2
           - build: linux-arm
             os: [self-hosted, linux, ARM64]
-=======
->>>>>>> a2e744ab
             rust: 1.45.2
     env:
       CARGO_SCCACHE_VERSION: 0.2.13
