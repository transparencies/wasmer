[package]
name = "wasmer-workspace"
description = "Wasmer workspace"
publish = false
autoexamples = false
authors.workspace = true
edition.workspace = true
homepage.workspace = true
license.workspace = true
repository.workspace = true
rust-version.workspace = true
version.workspace = true

[dependencies]
wasmer = { version = "=4.1.1", path = "lib/api", default-features = false }
wasmer-compiler = { version = "=4.1.1", path = "lib/compiler", features = [
    "compiler",
<<<<<<< HEAD
], optional = true }
wasmer-compiler-cranelift = { version = "=4.1.0", path = "lib/compiler-cranelift", optional = true }
wasmer-compiler-singlepass = { version = "=4.1.0", path = "lib/compiler-singlepass", optional = true }
wasmer-compiler-llvm = { version = "=4.1.0", path = "lib/compiler-llvm", optional = true }
wasmer-emscripten = { version = "=4.1.0", path = "lib/emscripten", optional = true }
wasmer-wasix = { version = "0.10.0", path = "lib/wasix", optional = true }
wasmer-wast = { version = "=4.1.0", path = "tests/lib/wast", optional = true }
wasi-test-generator = { version = "=4.1.0", path = "tests/wasi-wast", optional = true }
wasmer-cache = { version = "=4.1.0", path = "lib/cache", optional = true }
wasmer-types = { version = "=4.1.0", path = "lib/types" }
wasmer-middlewares = { version = "=4.1.0", path = "lib/middlewares", optional = true }
=======
], optional=true }
wasmer-compiler-cranelift = { version = "=4.1.1", path = "lib/compiler-cranelift", optional = true }
wasmer-compiler-singlepass = { version = "=4.1.1", path = "lib/compiler-singlepass", optional = true }
wasmer-compiler-llvm = { version = "=4.1.1", path = "lib/compiler-llvm", optional = true }
wasmer-emscripten = { version = "=4.1.1", path = "lib/emscripten", optional = true }
wasmer-wasix = { version = "0.11.0", path = "lib/wasix", optional = true }
wasmer-wast = { version = "=4.1.1", path = "tests/lib/wast", optional = true }
wasi-test-generator = { version = "=4.1.1", path = "tests/wasi-wast", optional = true }
wasmer-cache = { version = "=4.1.1", path = "lib/cache", optional = true }
wasmer-types = { version = "=4.1.1", path = "lib/types" }
wasmer-middlewares = { version = "=4.1.1", path = "lib/middlewares", optional = true }
>>>>>>> 0bd4b486
cfg-if = "1.0"
tokio = { version = "1", features = [
    "rt",
    "rt-multi-thread",
    "macros",
], optional = true }

[workspace]
members = [
    "fuzz",
    "lib/api",
    "lib/api/macro-wasmer-universal-test",
    "lib/c-api",
    "lib/c-api/examples/wasmer-capi-examples-runner",
    "lib/c-api/tests/wasmer-c-api-test-runner",
    "lib/cache",
    "lib/cli-compiler",
    "lib/cli",
    "lib/compiler-cranelift",
    "lib/compiler-llvm",
    "lib/compiler-singlepass",
    "lib/compiler",
    "lib/derive",
    "lib/emscripten",
    "lib/object",
    "lib/registry",
    "lib/sys-utils",
    "lib/types",
    "lib/virtual-io",
    "lib/virtual-fs",
    "lib/virtual-net",
    "lib/vm",
    "lib/wai-bindgen-wasmer",
    "lib/wasi-experimental-io-devices",
    "lib/wasi-types",
    "lib/wasix",
    "lib/wasix-http-client",
    "lib/wasm-interface",
    "tests/integration/cli",
    "tests/integration/ios",
    "tests/lib/compiler-test-derive",
    "tests/lib/wast",
    "tests/rust-wasi-tests",
    "tests/wasi-wast",
]
exclude = ["lib/wasi-web"]
resolver = "2"

[workspace.package]
authors = ["Wasmer Engineering Team <engineering@wasmer.io>"]
edition = "2021"
homepage = "https://wasmer.io/"
license = "MIT"
repository = "https://github.com/wasmerio/wasmer"
rust-version = "1.67"
version = "4.1.1"

[workspace.dependencies]
webc = { version = "5.2.0", default-features = false, features = ["package"] }
wasmer-toml = "0.6.0"

[build-dependencies]
test-generator = { path = "tests/lib/test-generator" }
build-deps = "0.1.4"
anyhow = "1.0"
glob = "0.3"
rustc_version = "0.4"

[dev-dependencies]
<<<<<<< HEAD
wasmer = { version = "=4.1.0", path = "lib/api", default-features = false, features = [
] }
=======
wasmer = { version = "=4.1.1", path = "lib/api", default-features = false, features = [] }
>>>>>>> 0bd4b486
anyhow = "1.0"
criterion = { version = "0.5", default-features = false }
lazy_static = "1.4"
serial_test = "0.5"
compiler-test-derive = { path = "tests/lib/compiler-test-derive" }
tempfile = "3.6.0"
# For logging tests using the `RUST_LOG=debug` when testing
test-log = { version = "0.2", default-features = false, features = ["trace"] }
tracing = { version = "0.1", default-features = false, features = ["log"] }
tracing-subscriber = { version = "0.3", default-features = false, features = [
    "env-filter",
    "fmt",
] }

[features]
# Don't add the compiler features in default, please add them on the Makefile
# since we might want to autoconfigure them depending on the availability on the host.
default = [
    "wat",
    "wast",
    "cache",
    "wasi",
    "engine",
    "emscripten",
    "middlewares",
]
# backend means that the `wasmer` crate will be compiled with the `wasmer-compiler` or the `jsc`.
# That means: that is able to execute modules
backend = []
jsc = ["wasmer/jsc", "backend", "wat", "wasmer/std"]
engine = ["universal"]
universal = []
cache = ["wasmer-cache"]
wast = ["wasmer-wast"]
wasi = ["wasmer-wasix"]
emscripten = ["wasmer-emscripten"]
wat = ["wasmer/wat"]
compiler = ["wasmer/compiler", "backend", "wasmer-compiler/translator"]
singlepass = ["compiler", "wasmer-compiler-singlepass", "wasmer/singlepass"]
cranelift = ["compiler", "wasmer-compiler-cranelift", "wasmer/cranelift"]
llvm = ["compiler", "wasmer-compiler-llvm", "wasmer/llvm"]
middlewares = ["wasmer-middlewares"]
wasmer-artifact-load = ["wasmer-compiler/wasmer-artifact-load"]
wasmer-artifact-create = ["wasmer-compiler/wasmer-artifact-create"]
static-artifact-load = ["wasmer-compiler/static-artifact-load"]
static-artifact-create = ["wasmer-compiler/static-artifact-create"]

# Testing features
test-singlepass = ["singlepass"]
test-cranelift = ["cranelift"]
test-llvm = ["llvm"]

test-universal = ["test-generator/test-universal"]

# Specifies that we're running in coverage testing mode. This disables tests
# that raise signals because that interferes with tarpaulin.
coverage = []

#[profile.release]
#debug = true

[[bench]]
name = "static_and_dynamic_functions"
harness = false

[[example]]
name = "early-exit"
path = "examples/early_exit.rs"
required-features = ["backend"]

[[example]]
name = "engine"
path = "examples/engine.rs"
required-features = ["cranelift"]

[[example]]
name = "engine-headless"
path = "examples/engine_headless.rs"
required-features = ["cranelift"]

[[example]]
name = "platform-headless-ios"
path = "examples/platform_ios_headless.rs"
required-features = ["cranelift"]

[[example]]
name = "cross-compilation"
path = "examples/engine_cross_compilation.rs"
required-features = ["cranelift"]

[[example]]
name = "compiler-singlepass"
path = "examples/compiler_singlepass.rs"
required-features = ["singlepass"]

[[example]]
name = "compiler-cranelift"
path = "examples/compiler_cranelift.rs"
required-features = ["cranelift"]

[[example]]
name = "compiler-llvm"
path = "examples/compiler_llvm.rs"
required-features = ["llvm"]

[[example]]
name = "exported-function"
path = "examples/exports_function.rs"
required-features = ["backend"]

[[example]]
name = "exported-global"
path = "examples/exports_global.rs"
required-features = ["backend"]

[[example]]
name = "exported-memory"
path = "examples/exports_memory.rs"
required-features = ["backend"]

[[example]]
name = "imported-function"
path = "examples/imports_function.rs"
required-features = ["backend"]

[[example]]
name = "imported-global"
path = "examples/imports_global.rs"
required-features = ["backend"]

[[example]]
name = "tunables-limit-memory"
path = "examples/tunables_limit_memory.rs"
required-features = ["cranelift"]

[[example]]
name = "wasi"
path = "examples/wasi.rs"
required-features = ["backend", "wasi"]

[[example]]
name = "wasi-manual-setup"
path = "examples/wasi_manual_setup.rs"
required-features = ["tokio", "backend", "wasi"]

[[example]]
name = "wasi-pipes"
path = "examples/wasi_pipes.rs"
required-features = ["tokio", "backend", "wasi"]

[[example]]
name = "table"
path = "examples/table.rs"
required-features = ["backend"]

[[example]]
name = "memory"
path = "examples/memory.rs"
required-features = ["backend"]

[[example]]
name = "instance"
path = "examples/instance.rs"
required-features = ["backend"]

[[example]]
name = "errors"
path = "examples/errors.rs"
required-features = ["sys"]

[[example]]
name = "imported-function-env"
path = "examples/imports_function_env.rs"
required-features = ["backend"]

[[example]]
name = "imported-function-env-global"
path = "examples/imports_function_env_global.rs"
required-features = ["backend"]

[[example]]
name = "hello-world"
path = "examples/hello_world.rs"
required-features = ["backend"]

[[example]]
name = "metering"
path = "examples/metering.rs"
required-features = ["cranelift"]

[[example]]
name = "imports-exports"
path = "examples/imports_exports.rs"
required-features = ["backend"]

[[example]]
name = "features"
path = "examples/features.rs"
required-features = ["cranelift"]<|MERGE_RESOLUTION|>--- conflicted
+++ resolved
@@ -15,20 +15,7 @@
 wasmer = { version = "=4.1.1", path = "lib/api", default-features = false }
 wasmer-compiler = { version = "=4.1.1", path = "lib/compiler", features = [
     "compiler",
-<<<<<<< HEAD
 ], optional = true }
-wasmer-compiler-cranelift = { version = "=4.1.0", path = "lib/compiler-cranelift", optional = true }
-wasmer-compiler-singlepass = { version = "=4.1.0", path = "lib/compiler-singlepass", optional = true }
-wasmer-compiler-llvm = { version = "=4.1.0", path = "lib/compiler-llvm", optional = true }
-wasmer-emscripten = { version = "=4.1.0", path = "lib/emscripten", optional = true }
-wasmer-wasix = { version = "0.10.0", path = "lib/wasix", optional = true }
-wasmer-wast = { version = "=4.1.0", path = "tests/lib/wast", optional = true }
-wasi-test-generator = { version = "=4.1.0", path = "tests/wasi-wast", optional = true }
-wasmer-cache = { version = "=4.1.0", path = "lib/cache", optional = true }
-wasmer-types = { version = "=4.1.0", path = "lib/types" }
-wasmer-middlewares = { version = "=4.1.0", path = "lib/middlewares", optional = true }
-=======
-], optional=true }
 wasmer-compiler-cranelift = { version = "=4.1.1", path = "lib/compiler-cranelift", optional = true }
 wasmer-compiler-singlepass = { version = "=4.1.1", path = "lib/compiler-singlepass", optional = true }
 wasmer-compiler-llvm = { version = "=4.1.1", path = "lib/compiler-llvm", optional = true }
@@ -39,7 +26,6 @@
 wasmer-cache = { version = "=4.1.1", path = "lib/cache", optional = true }
 wasmer-types = { version = "=4.1.1", path = "lib/types" }
 wasmer-middlewares = { version = "=4.1.1", path = "lib/middlewares", optional = true }
->>>>>>> 0bd4b486
 cfg-if = "1.0"
 tokio = { version = "1", features = [
     "rt",
@@ -109,12 +95,8 @@
 rustc_version = "0.4"
 
 [dev-dependencies]
-<<<<<<< HEAD
-wasmer = { version = "=4.1.0", path = "lib/api", default-features = false, features = [
+wasmer = { version = "=4.1.1", path = "lib/api", default-features = false, features = [
 ] }
-=======
-wasmer = { version = "=4.1.1", path = "lib/api", default-features = false, features = [] }
->>>>>>> 0bd4b486
 anyhow = "1.0"
 criterion = { version = "0.5", default-features = false }
 lazy_static = "1.4"
